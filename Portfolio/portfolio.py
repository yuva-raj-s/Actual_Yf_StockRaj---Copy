import streamlit as st
import yfinance as yf
import pandas as pd
import numpy as np
import plotly.graph_objects as go
from datetime import datetime, timedelta
import json
import os
from pathlib import Path
import logging

# Configure logging
logging.basicConfig(level=logging.INFO)
logger = logging.getLogger(__name__)

# Constants
PORTFOLIO_FILE = "portfolio_data.json"
INDIAN_SUFFIX = ".NS"

def normalize_symbol(symbol):
    """Normalize symbol to ensure consistent format with .NS suffix"""
    symbol = symbol.upper().strip()
    if not symbol.endswith(INDIAN_SUFFIX):
        symbol = symbol + INDIAN_SUFFIX
    return symbol

def load_portfolio():
    """Load portfolio data with proper initialization"""
    default_portfolio = {
        "transactions": [],
        "holdings": {},
        "goals": [],
        "notes": {}
    }
    
    if os.path.exists(PORTFOLIO_FILE):
        try:
            with open(PORTFOLIO_FILE, 'r') as f:
                try:
                    data = json.load(f)
                except json.JSONDecodeError:
                    logger.error("Corrupted portfolio file. Creating new one.")
                    data = default_portfolio
                
                # Ensure all required keys exist
                for key in default_portfolio:
                    if key not in data:
                        data[key] = default_portfolio[key]
                
                # Normalize all symbols in holdings
                normalized_holdings = {}
                for symbol, holding_data in data["holdings"].items():
                    normalized_symbol = normalize_symbol(symbol)
                    normalized_holdings[normalized_symbol] = holding_data
                data["holdings"] = normalized_holdings
                return data
        except Exception as e:
            logger.error(f"Error loading portfolio data: {str(e)}")
            # If there's any error, create a new portfolio file
            save_portfolio(default_portfolio)
            return default_portfolio
    else:
        # If file doesn't exist, create it with default data
        save_portfolio(default_portfolio)
        return default_portfolio

def save_portfolio(data):
    """Save portfolio data with error handling"""
    try:
        # Ensure data structure is valid
        for key in ["transactions", "holdings", "goals", "notes"]:
            if key not in data:
                data[key] = []
        
        # Convert any datetime objects to strings
        portfolio_copy = data.copy()
        for transaction in portfolio_copy["transactions"]:
            if isinstance(transaction["date"], datetime):
                transaction["date"] = transaction["date"].strftime("%Y-%m-%d")
        
        # Save to file
        with open(PORTFOLIO_FILE, 'w') as f:
            json.dump(portfolio_copy, f, indent=4)
            
        logger.info("Portfolio data saved successfully")
    except Exception as e:
        logger.error(f"Error saving portfolio data: {str(e)}")
        raise  # Re-raise the exception to handle it in the calling function

def validate_stock_symbol(symbol):
    """Validate if the stock symbol exists and has valid data"""
    try:
        normalized_symbol = normalize_symbol(symbol)
        ticker = yf.Ticker(normalized_symbol)
        
        # Try to get basic info first
        info = ticker.info
        if not info or 'regularMarketPrice' not in info:
            return False, "Invalid stock symbol or no data available"
            
        # Try to get historical data
        hist = ticker.history(period="1d")
        if hist.empty:
            return False, "No historical data available for this symbol"
            
        return True, normalized_symbol
    except Exception as e:
        logger.error(f"Error validating symbol: {str(e)}")
        return False, f"Error validating symbol: {str(e)}"

def add_transaction(symbol, quantity, price, date, transaction_type="BUY", notes=""):
    """Add a new transaction with error handling"""
    try:
        # Validate stock symbol first
        is_valid, result = validate_stock_symbol(symbol)
        if not is_valid:
            st.error(result)
            return
            
        normalized_symbol = result  # Use the validated symbol
        portfolio = load_portfolio()
        
        # Validate input
        if not symbol or not quantity or not price or not date:
            st.error("Please fill in all transaction details")
            return
            
        # Convert date to string if it's a datetime object
        if isinstance(date, datetime):
            date_str = date.strftime("%Y-%m-%d")
        else:
            date_str = str(date)
            
        transaction = {
            "symbol": normalized_symbol,
            "quantity": quantity if transaction_type == "BUY" else -quantity,
            "price": float(price),  # Ensure price is a float
            "date": date_str,
            "type": transaction_type,
            "notes": notes
        }
        
        # Add transaction
        portfolio["transactions"].append(transaction)
        
        # Update holdings
        if normalized_symbol in portfolio["holdings"]:
            current_quantity = portfolio["holdings"][normalized_symbol]["quantity"]
            new_quantity = current_quantity + (quantity if transaction_type == "BUY" else -quantity)
            
            if new_quantity < 0:
                st.error("Cannot sell more shares than owned")
                return
                
            if new_quantity == 0:
                del portfolio["holdings"][normalized_symbol]
            else:
                portfolio["holdings"][normalized_symbol]["quantity"] = new_quantity
                if transaction_type == "BUY":
                    portfolio["holdings"][normalized_symbol]["avg_price"] = (
                        (portfolio["holdings"][normalized_symbol]["avg_price"] * current_quantity + 
                         price * quantity) / new_quantity
                    )
        else:
            if transaction_type == "SELL":
                st.error("Cannot sell shares that are not owned")
                return
            portfolio["holdings"][normalized_symbol] = {
                "quantity": quantity,
                "avg_price": float(price)  # Ensure price is a float
            }
        
        save_portfolio(portfolio)
        st.success(f"Transaction added successfully for {normalized_symbol}")
<<<<<<< HEAD
        st.rerun()  # Force a rerun to update the display
=======
        st.rerun()  # Force a rerun() to update the display
>>>>>>> af577f39
        
    except Exception as e:
        logger.error(f"Error adding transaction: {str(e)}")
        st.error(f"Error adding transaction: {str(e)}")

def get_stock_data(symbol):
    """Get stock data with improved error handling"""
    try:
        normalized_symbol = normalize_symbol(symbol)
        ticker = yf.Ticker(normalized_symbol)
        
        # Try to get real-time data first
        try:
            info = ticker.info
            if not info or 'regularMarketPrice' not in info:
                return {
                    "symbol": normalized_symbol,
                    "current_price": 0,
                    "fast_info": None,
                    "info": None,
                    "hist": None,
                    "error": "No valid price data available"
                }
            
            current_price = info.get('regularMarketPrice', 0)
            if current_price == 0:
                return {
                    "symbol": normalized_symbol,
                    "current_price": 0,
                    "fast_info": None,
                    "info": None,
                    "hist": None,
                    "error": "No valid price data available"
                }
        except:
            return {
                "symbol": normalized_symbol,
                "current_price": 0,
                "fast_info": None,
                "info": None,
                "hist": None,
                "error": "Error fetching price data"
            }
        
        # Get historical data
        hist = ticker.history(period="6mo", interval="1d")
        if hist.empty:
            return {
                "symbol": normalized_symbol,
                "current_price": current_price,
                "fast_info": None,
                "info": info,
                "hist": None,
                "error": "No historical data available"
            }
        
        return {
            "symbol": normalized_symbol,
            "current_price": current_price,
            "fast_info": None,
            "info": info,
            "hist": hist,
            "error": None
        }
    except Exception as e:
        logger.error(f"Error getting stock data: {str(e)}")
        return {
            "symbol": normalized_symbol,
            "current_price": 0,
            "fast_info": None,
            "info": None,
            "hist": None,
            "error": str(e)
        }

def calculate_portfolio_metrics(portfolio):
    """Calculate portfolio metrics"""
    if not portfolio["holdings"]:
        return None
    
    total_value = 0
    total_invested = 0
    holdings_data = []
    skipped_symbols = []
    
    for symbol, data in portfolio["holdings"].items():
        stock_data = get_stock_data(symbol)
        if stock_data["error"]:
            logger.warning(f"Error fetching data for {symbol}: {stock_data['error']}")
            skipped_symbols.append(symbol)
            continue
        
        current_price = stock_data["current_price"]
        if not current_price or current_price == 0:
            logger.warning(f"No valid price for {symbol}. Skipping in calculations.")
            skipped_symbols.append(symbol)
            continue
        
        quantity = data["quantity"]
        avg_price = data["avg_price"]
        invested = quantity * avg_price
        current_value = quantity * current_price
        pnl = current_value - invested
        
        holdings_data.append({
            "symbol": symbol.replace(INDIAN_SUFFIX, ""),
            "quantity": quantity,
            "avg_price": avg_price,
            "current_price": current_price,
            "invested": invested,
            "current_value": current_value,
            "pnl": pnl,
            "pnl_percent": (pnl / invested) * 100 if invested > 0 else 0
        })
        
        total_value += current_value
        total_invested += invested
    
    if not holdings_data:
        return None
    
    total_pnl = total_value - total_invested
    total_pnl_percent = (total_pnl / total_invested) * 100 if total_invested > 0 else 0
    
    return {
        "total_value": total_value,
        "total_invested": total_invested,
        "total_pnl": total_pnl,
        "total_pnl_percent": total_pnl_percent,
        "holdings": holdings_data,
        "skipped_symbols": skipped_symbols
    }

def calculate_technical_indicators(symbol):
    stock_data = get_stock_data(symbol)
    if stock_data["error"] or stock_data["hist"] is None or stock_data["hist"].empty:
        logger.warning(f"No price history for {symbol}. Technical indicators not available.")
        return {
            "RSI": "N/A",
            "MACD": "N/A",
            "Signal": "N/A",
            "Upper Band": "N/A",
            "Lower Band": "N/A",
            "SMA": "N/A",
            "EMA": "N/A",
            "Volume SMA": "N/A"
        }
    
    hist = stock_data["hist"]
    if len(hist) < 30:
        logger.warning(f"Not enough data for {symbol} to calculate technical indicators.")
        return {
            "RSI": "N/A",
            "MACD": "N/A",
            "Signal": "N/A",
            "Upper Band": "N/A",
            "Lower Band": "N/A",
            "SMA": "N/A",
            "EMA": "N/A",
            "Volume SMA": "N/A"
        }
    
    try:
        # RSI
        delta = hist['Close'].diff()
        gain = (delta.where(delta > 0, 0)).rolling(window=14).mean()
        loss = (-delta.where(delta < 0, 0)).rolling(window=14).mean()
        rs = gain / loss
        rsi = 100 - (100 / (1 + rs))
        
        # MACD
        exp1 = hist['Close'].ewm(span=12, adjust=False).mean()
        exp2 = hist['Close'].ewm(span=26, adjust=False).mean()
        macd = exp1 - exp2
        signal = macd.ewm(span=9, adjust=False).mean()
        
        # Bollinger Bands
        sma = hist['Close'].rolling(window=20).mean()
        std = hist['Close'].rolling(window=20).std()
        upper_band = sma + (std * 2)
        lower_band = sma - (std * 2)
        
        # EMA
        ema = hist['Close'].ewm(span=20, adjust=False).mean()
        
        # Volume SMA
        volume_sma = hist['Volume'].rolling(window=20).mean()
        
        return {
            "RSI": rsi.dropna().iloc[-1],
            "MACD": macd.dropna().iloc[-1],
            "Signal": signal.dropna().iloc[-1],
            "Upper Band": upper_band.dropna().iloc[-1],
            "Lower Band": lower_band.dropna().iloc[-1],
            "SMA": sma.dropna().iloc[-1],
            "EMA": ema.dropna().iloc[-1],
            "Volume SMA": volume_sma.dropna().iloc[-1]
        }
    except Exception as e:
        logger.error(f"Error calculating technical indicators for {symbol}: {str(e)}")
        return {
            "RSI": "N/A",
            "MACD": "N/A",
            "Signal": "N/A",
            "Upper Band": "N/A",
            "Lower Band": "N/A",
            "SMA": "N/A",
            "EMA": "N/A",
            "Volume SMA": "N/A"
        }

def get_fundamental_metrics(symbol):
    stock_data = get_stock_data(symbol)
    if stock_data["error"] or stock_data["info"] is None:
        return {
            "P/E Ratio": "N/A",
            "ROE": "N/A",
            "Debt/Equity": "N/A",
            "Market Cap": "N/A",
            "Dividend Yield": "N/A",
            "EPS": "N/A",
            "Beta": "N/A",
            "52W High": "N/A",
            "52W Low": "N/A"
        }
    
    info = stock_data["info"]
    return {
        "P/E Ratio": info.get("trailingPE", "N/A"),
        "ROE": info.get("returnOnEquity", "N/A"),
        "Debt/Equity": info.get("debtToEquity", "N/A"),
        "Market Cap": info.get("marketCap", "N/A"),
        "Dividend Yield": info.get("dividendYield", "N/A"),
        "EPS": info.get("trailingEps", "N/A"),
        "Beta": info.get("beta", "N/A"),
        "52W High": info.get("fiftyTwoWeekHigh", "N/A"),
        "52W Low": info.get("fiftyTwoWeekLow", "N/A")
    }

def plot_portfolio_performance(portfolio):
    if not portfolio["holdings"]:
        return None
    
    # Get the earliest transaction date
    if not portfolio["transactions"]:
        return None
        
    earliest_date = min(transaction["date"] for transaction in portfolio["transactions"])
    earliest_date = datetime.strptime(earliest_date, "%Y-%m-%d")
    
    symbols = list(portfolio["holdings"].keys())
    try:
        # Download data from the earliest transaction date
        df = yf.download(
            symbols,
            start=earliest_date,
            end=datetime.now(),
            interval="1d",
            group_by='ticker'
        )
        
        if df.empty:
            logger.warning("No historical data available for portfolio performance chart.")
            return None
        
        # Calculate portfolio value over time
        portfolio_value = pd.Series(0, index=df.index)
        for symbol in symbols:
            if symbol in df.columns.levels[0]:  # Check if symbol exists in multi-level columns
                # Try Adj Close first, fall back to Close if not available
                price_data = df[symbol]['Adj Close'] if 'Adj Close' in df[symbol].columns else df[symbol]['Close']
                quantity = portfolio["holdings"][symbol]["quantity"]
                portfolio_value += price_data.fillna(0) * quantity
        
        if portfolio_value.empty or portfolio_value.isnull().all():
            logger.warning("No valid price data for portfolio performance chart.")
            return None
        
        # Calculate daily returns
        daily_returns = portfolio_value.pct_change()
        cumulative_returns = (1 + daily_returns).cumprod()
        
        # Create figure with secondary y-axis
        fig = go.Figure()
        
        # Add portfolio value line
        fig.add_trace(go.Scatter(
            x=portfolio_value.index,
            y=portfolio_value.values,
            mode='lines',
            name='Portfolio Value',
            line=dict(color='blue')
        ))
        
        # Add cumulative returns line
        fig.add_trace(go.Scatter(
            x=cumulative_returns.index,
            y=cumulative_returns.values * 100,
            mode='lines',
            name='Cumulative Returns (%)',
            line=dict(color='green'),
            yaxis='y2'
        ))
        
        # Update layout
        fig.update_layout(
            title="Portfolio Performance",
            xaxis_title="Date",
            yaxis_title="Value (INR)",
            yaxis2=dict(
                title="Cumulative Returns (%)",
                overlaying='y',
                side='right'
            ),
            template="plotly_dark",
            hovermode='x unified'
        )
        
        return fig
    except Exception as e:
        logger.error(f"Error plotting portfolio performance: {str(e)}")
        return None

def remove_transaction(portfolio, transaction_index):
    """Remove a transaction and update holdings"""
    try:
        # Get the transaction to be removed
        transaction = portfolio["transactions"][transaction_index]
        symbol = transaction["symbol"]
        quantity = transaction["quantity"]
        price = transaction["price"]
        
        # Update holdings
        if symbol in portfolio["holdings"]:
            current_quantity = portfolio["holdings"][symbol]["quantity"]
            new_quantity = current_quantity - quantity  # Subtract the transaction quantity
            
            if new_quantity < 0:
                st.error("Cannot remove transaction: Would result in negative holdings")
                return False
                
            if new_quantity == 0:
                del portfolio["holdings"][symbol]
            else:
                portfolio["holdings"][symbol]["quantity"] = new_quantity
                # Recalculate average price
                if quantity > 0:  # If it was a buy transaction
                    portfolio["holdings"][symbol]["avg_price"] = (
                        (portfolio["holdings"][symbol]["avg_price"] * current_quantity - 
                         price * quantity) / new_quantity
                    )
        
        # Remove the transaction
        portfolio["transactions"].pop(transaction_index)
        save_portfolio(portfolio)
        return True
        
    except Exception as e:
        logger.error(f"Error removing transaction: {str(e)}")
        return False

def show_portfolio():
    """Display the portfolio page"""
    st.title("💼 Portfolio")
    
    # Load portfolio data
    portfolio = load_portfolio()
    
    # Create tabs for different sections
    tab1, tab2, tab3 = st.tabs(["📊 Overview", "📝 Transactions", "🎯 Goals"])
    
    with tab1:
        _display_portfolio_overview(portfolio)
    
    with tab2:
        _display_transactions(portfolio)
    
    with tab3:
        _display_goals(portfolio)

def _display_portfolio_overview(portfolio):
    """Display portfolio overview section"""
    st.header("Portfolio Overview")
    
    # Add clear all button
    if st.button("Clear Entire Portfolio", key="clear_portfolio"):
        portfolio["transactions"] = []
        portfolio["holdings"] = {}
        portfolio["goals"] = []
        portfolio["notes"] = {}
        save_portfolio(portfolio)
        st.success("Portfolio cleared!")
        st.rerun()
    
    # Calculate portfolio metrics
    metrics = calculate_portfolio_metrics(portfolio)
    
    if metrics:
        # Display summary metrics
        col1, col2, col3, col4 = st.columns(4)
        with col1:
            st.metric(
                "Total Value",
                f"₹{metrics['total_value']:,.2f}",
                f"{metrics['total_pnl_percent']:.2f}%",
                delta_color="normal"
            )
        with col2:
            st.metric("Total Invested", f"₹{metrics['total_invested']:,.2f}")
        with col3:
            st.metric("Total P&L", f"₹{metrics['total_pnl']:,.2f}")
        with col4:
            st.metric("P&L %", f"{metrics['total_pnl_percent']:.2f}%")
        
        # Display holdings table
        st.header("Holdings")
        holdings_df = pd.DataFrame(metrics['holdings'])
        st.dataframe(
            holdings_df,
            column_config={
                "symbol": "Symbol",
                "quantity": "Quantity",
                "avg_price": st.column_config.NumberColumn("Avg Price", format="₹%.2f"),
                "current_price": st.column_config.NumberColumn("Current Price", format="₹%.2f"),
                "invested": st.column_config.NumberColumn("Invested", format="₹%.2f"),
                "current_value": st.column_config.NumberColumn("Current Value", format="₹%.2f"),
                "pnl": st.column_config.NumberColumn("P&L", format="₹%.2f"),
                "pnl_percent": st.column_config.NumberColumn("P&L %", format="%.2f%%")
            },
            hide_index=True,
            use_container_width=True
        )
        
        # Display portfolio performance chart
        st.header("Portfolio Performance")
        fig = plot_portfolio_performance(portfolio)
        st.plotly_chart(fig, use_container_width=True)
    else:
        st.info("No holdings in your portfolio. Add some transactions to get started!")

def _display_transactions(portfolio):
    """Display transactions section"""
    st.header("Transactions")
    
    # Add new transaction form
    with st.form("add_transaction"):
        st.subheader("Add New Transaction")
        col1, col2 = st.columns(2)
        
        with col1:
            symbol = st.text_input("Symbol")
            quantity = st.number_input("Quantity", min_value=1, step=1)
            price = st.number_input("Price", min_value=0.01, step=0.01)
        
        with col2:
            date = st.date_input("Date")
            transaction_type = st.selectbox("Type", ["BUY", "SELL"])
            notes = st.text_area("Notes")
        
        if st.form_submit_button("Add Transaction"):
            add_transaction(symbol, quantity, price, date, transaction_type, notes)
            st.rerun()
        
    # Display transaction history
    st.subheader("Transaction History")
    if portfolio["transactions"]:
        transactions_df = pd.DataFrame(portfolio["transactions"])
        st.dataframe(
            transactions_df,
            column_config={
                "symbol": "Symbol",
                "quantity": "Quantity",
                "price": st.column_config.NumberColumn("Price", format="₹%.2f"),
                "date": "Date",
                "type": "Type",
                "notes": "Notes"
            },
            hide_index=True,
            use_container_width=True
        )
    else:
        st.info("No transactions recorded yet.")

def _display_goals(portfolio):
    """Display goals section"""
    st.header("Investment Goals")
            
    # Add new goal form
    with st.form("add_goal"):
        st.subheader("Add New Goal")
        col1, col2 = st.columns(2)
        
        with col1:
            goal_name = st.text_input("Goal Name")
            target_amount = st.number_input("Target Amount", min_value=0.01, step=1000.0)
        
        with col2:
            target_date = st.date_input("Target Date")
            priority = st.selectbox("Priority", ["High", "Medium", "Low"])
        
        if st.form_submit_button("Add Goal"):
            portfolio["goals"].append({
                "name": goal_name,
                "target_amount": target_amount,
                "target_date": target_date.strftime("%Y-%m-%d"),
                "priority": priority,
                "status": "In Progress"
            })
            save_portfolio(portfolio)
            st.rerun()
    
    # Display goals
    st.subheader("Your Goals")
    if portfolio["goals"]:
        goals_df = pd.DataFrame(portfolio["goals"])
        st.dataframe(
            goals_df,
            column_config={
                "name": "Goal Name",
                "target_amount": st.column_config.NumberColumn("Target Amount", format="₹%.2f"),
                "target_date": "Target Date",
                "priority": "Priority",
                "status": "Status"
            },
            hide_index=True,
            use_container_width=True
        )
    else:
        st.info("No investment goals set yet.")

if __name__ == "__main__":
    show_portfolio() <|MERGE_RESOLUTION|>--- conflicted
+++ resolved
@@ -172,11 +172,7 @@
         
         save_portfolio(portfolio)
         st.success(f"Transaction added successfully for {normalized_symbol}")
-<<<<<<< HEAD
-        st.rerun()  # Force a rerun to update the display
-=======
-        st.rerun()  # Force a rerun() to update the display
->>>>>>> af577f39
+        st.experimental_rerun()  # Force a rerun to update the display
         
     except Exception as e:
         logger.error(f"Error adding transaction: {str(e)}")
